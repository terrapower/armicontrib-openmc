--- conflicted
+++ resolved
@@ -57,242 +57,7 @@
         self.boundingCylinder = None
         self.boundingCellRegion = None
         self.emptyUniverse = None
-        self.colorLookup = {"HT9": "steelblue",
-                            "UZr": "green",
-                            "UO2": "green",
-                            "UraniumOxide": "green",
-                            "Sodium": "antiquewhite",
-                            "Custom": "purple",
-                            "B4C": "black",
-                            "SaturatedWater": "blue"}
-
-
-    def write(self):
-        """Wrapper that writes all OpenMC input files"""
-        self.writeGeometry()
-        self.writeSettings()
-        self.writeTallies()
-
-
-    def writeGeometry(self):
-        """Write the openmc geometry, materials, and plots input file."""
-
-<<<<<<< HEAD
-=======
-        def blendHelixComponentsIntoCoolant(block, solventName="coolant"):
-            """OpenMC doesn't support helixes, so blend them all into coolant"""
-            helixComponentNames = []
-            for component in block:
-                if isinstance(component, complexShapes.Helix):
-                    helixComponentNames.append(component.getName())
-            if len(helixComponentNames) > 0:
-                block = MultipleComponentMerger(
-                    sourceBlock=block, soluteNames=helixComponentNames, solventName=solventName
-                ).convert()
-            return block
-
-        def buildCellRegion(component, bottomPlane, topPlane, origin=(0.0, 0.0), outsideBuffer=0.0):
-            """Build region based on shape"""
-
-            # Circle
-            if isinstance(component, basicShapes.Circle):
-                innerCylinder = openmc.ZCylinder(
-                    x0=origin[0], y0=origin[1], r=component.getDimension("id") / 2
-                )
-                outerCylinder = openmc.ZCylinder(
-                    x0=origin[0], y0=origin[1], r=component.getDimension("od") / 2 + outsideBuffer
-                )
-                region = +bottomPlane & -topPlane & +innerCylinder & -outerCylinder
-                return region
-
-            # Hexagon
-            if isinstance(component, basicShapes.Hexagon):
-                innerHexPrism = openmc.model.hexagonal_prism(
-                    edge_length=component.getDimension("ip") / 3**0.5,
-                    orientation="x",
-                    origin=origin,
-                )
-                outerHexPrism = openmc.model.hexagonal_prism(
-                    edge_length=component.getDimension("op") / 3**0.5 + outsideBuffer,
-                    orientation="x",
-                    origin=origin,
-                )
-                region = +bottomPlane & -topPlane & ~innerHexPrism & outerHexPrism
-                return region
-
-            # Rectangle
-            if isinstance(component, basicShapes.Rectangle):
-                innerRectPrism = openmc.model.rectangular_prism(
-                    width=component.getDimension("widthInner"),
-                    height=component.getDimension("lengthInner"),
-                    origin=origin,
-                )  # Check that width/height aren't flipped
-                outerRectPrism = openmc.model.rectangular_prism(
-                    width=component.getDimension("widthOuter") + outsideBuffer,
-                    height=component.getDimension("lengthOuter") + outsideBuffer,
-                    origin=origin,
-                )
-                region = +bottomPlane & -topPlane & ~innerRectPrism & outerRectPrism
-                return region
-
-            # DerivedShape
-            if isinstance(component, armi.reactor.components.DerivedShape):
-                # DerivedShape is supported, but we need to set DerivedShape regions after all others in the block.
-                # We should never get here.
-                warnings.warn("DerivedShape not supported in OpenMCWriter.buildCellRegion")
-                return
-
-            # Helix
-            if isinstance(component, complexShapes.Helix):
-                # Note: Helix components are automatically blended into coolant. We should never get here.
-                warnings.warn("Helix shape not supported by OpenMC. Ignoring helical component.")
-                return
-
-            # Others
-            raise NotImplementedError("Shape type not supported yet")
-
-        def buildCell(
-            component, material, block, bottomPlane, topPlane, origin=(0.0, 0.0), outsideBuffer=0.0
-        ):
-            if component.getDimension("mult") == 1:
-                cell = openmc.Cell(
-                    name=component.getName(),
-                    fill=material,
-                    region=buildCellRegion(
-                        component,
-                        bottomPlane=blockBottomPlane,
-                        topPlane=blockTopPlane,
-                        origin=origin,
-                        outsideBuffer=outsideBuffer,
-                    ),
-                )
-            else:
-                if block.hasPinPitch():
-                    latticePitch = block.getPinPitch()
-                else:
-                    latticePitch = 1.2 * max(
-                        [
-                            component.getBoundingCircleOuterDiameter()
-                            for component in block.getComponents()
-                            if component.getDimension("mult") != 1
-                        ]
-                    )
-
-                cellRegions = []
-                for location in component.spatialLocator:
-                    if self.r.core.geomType == armi.reactor.geometry.GeomType.HEX:
-                        origin = (
-                            location[0] * latticePitch + location[1] * 0.5 * latticePitch,
-                            location[1] * 3**0.5 * latticePitch,
-                        )
-                    elif self.r.core.geomType == armi.reactor.geometry.GeomType.CARTESIAN:
-                        origin = (location[0] * latticePitch[0], location[1] * latticePitch[1])
-                    else:
-                        raise TypeError("Unsupported geometry type")
-
-                    cellRegions.append(
-                        buildCellRegion(
-                            component,
-                            bottomPlane=blockBottomPlane,
-                            topPlane=blockTopPlane,
-                            origin=origin,
-                        )
-                    )
-                cell = openmc.Cell(
-                    name=component.getName(), fill=material, region=openmc.Union(cellRegions)
-                )
-            return cell
-
-        def cartesianToRing(cartesianIndices):
-            """Convenience function for converting from Cartesian coordinate system to OpenMC's ring system"""
-            x = cartesianIndices[0]
-            y = cartesianIndices[1]
-
-            if x * y >= 0:
-                ring = abs(x) + abs(y)
-                if x > 0 or y > 0:
-                    pos = 6 * ring / 6 - x
-                elif x < 0 or y < 0:
-                    pos = 6 * ring * 3 / 6 + abs(y)
-                else:
-                    pos = 0
-
-            elif x * y < 0:
-                ring = max([abs(x), abs(y)])
-                if abs(x) == ring:
-                    if x < 0:
-                        pos = 6 * ring * 3 / 6 - y
-                    else:
-                        pos = 6 * ring - abs(y)
-                else:
-                    if y > 0:
-                        pos = 6 * ring * 1 / 6 + abs(x)
-                    else:
-                        pos = 6 * ring * 4 / 6 + x
-
-            # OpenMC's ring system starts at the top and goes clockwise
-            lenRing = max([ring * 6, 1])
-            pos = (lenRing + ring - pos) % lenRing
-            return [ring, int(pos)]
-
-        def buildRings(numRings, universe):
-            """Assemble rings for use in openmc.HexLattice"""
-            # Note: Need to rings.reverse() before assigning to lattice.universes. Not doing it here keeps indexing easy.
-            rings = [None] * numRings
-            rings[0] = [universe]
-            ringLength = 6
-            for i in range(1, numRings):
-                rings[i] = [universe] * ringLength
-                ringLength += 6
-            return rings
-
-        def buildComponentMaterial(component):
-            """Build OpenMC material for ARMI component"""
-            if component.material.name == "Void":
-                return None
-            componentMaterial = openmc.Material(name=component.material.name)
-            componentMaterial.set_density(
-                "g/cm3",
-                component.material.getProperty("pseudoDensity", Tc=component.temperatureInC),
-            )
-
-            componentNuclides = component.getNuclides()
-            componentNuclideDensities = component.getNuclideNumberDensities(componentNuclides)
-            totalComponentNuclideDensity = sum(componentNuclideDensities)
-
-            for i, nuclideName in enumerate(componentNuclides):
-                nuclide = nuclideBases.byName[nuclideName]
-                if nuclide.a > 0:  # ignore lumped fission products and dummy nuclides for now
-                    nuclideGNDSName = openmc.data.gnds_name(Z=nuclide.z, A=nuclide.a)
-                    componentMaterial.add_nuclide(
-                        nuclideGNDSName,
-                        componentNuclideDensities[i] / totalComponentNuclideDensity,
-                        "ao",
-                    )
-            return componentMaterial
-
->>>>>>> 437a04ef
-        runLog.info("Writing geometry, materials, and plots...")
-        core = self.r.core
-
-        self.materials = openmc.Materials()
-        emptyMaterial = openmc.Material()
-<<<<<<< HEAD
-
-        self._writeCoreGeometry()
-
-        self.blockFilterCells = []
-        '''
-        if fromBlueprints:
-            self.blockTypes = self._blockTypesFromBlueprints()
-            self.assemblyTypes = self._assemblyTypesFromBlueprints()
-        '''
-
-        for assembly in core:
-            self._writeAssemblyGeometry(assembly)
-=======
-        plotColors = dict()
-        colorLookup = {
+        self.colorLookup = {
             "HT9": "steelblue",
             "UZr": "green",
             "UO2": "green",
@@ -303,395 +68,32 @@
             "SaturatedWater": "blue",
         }
 
-        numRings = core.numRings
-        boundingCellBottomPlane = openmc.ZPlane(z0=0.0, boundary_type="vacuum")
-        boundingCellTopPlane = openmc.ZPlane(
-            z0=max([assembly.getHeight() for assembly in core]), boundary_type="vacuum"
-        )
-
-        if core.geomType == armi.reactor.geometry.GeomType.HEX:
-
-            boundingCylinderRadius = core.getCoreRadius()
-            boundingCylinder = openmc.ZCylinder(r=boundingCylinderRadius, boundary_type="vacuum")
-
-            if core.symmetry.domain == armi.reactor.geometry.DomainType.FULL_CORE:
-                boundingCellRegion = (
-                    -boundingCylinder & +boundingCellBottomPlane & -boundingCellTopPlane
-                )
-
-            if core.symmetry.domain == armi.reactor.geometry.DomainType.THIRD_CORE:
-                armi.reactor.converters.geometryConverters.EdgeAssemblyChanger().addEdgeAssemblies(
-                    core
-                )
-                periodicPlane0 = openmc.Plane(a=0.0, b=1.0, c=0.0, d=0.0)
-                periodicPlane1 = openmc.Plane(a=3.0**0.5, b=1.0, c=0.0, d=0.0)
-
-                if core.symmetry.boundary == armi.reactor.geometry.BoundaryType.PERIODIC:
-                    periodicPlane0.boundary_type = "periodic"
-                    periodicPlane1.boundary_type = "periodic"
-
-                if core.symmetry.boundary == armi.reactor.geometry.BoundaryType.REFLECTIVE:
-                    periodicPlane0.boundary_type = "reflective"
-                    periodicPlane1.boundary_type = "reflective"
-                boundingCellRegion = (
-                    -boundingCylinder
-                    & +periodicPlane0
-                    & +periodicPlane1
-                    & +boundingCellBottomPlane
-                    & -boundingCellTopPlane
-                )
-
-            emptyCellRegion = -boundingCylinder & +boundingCellBottomPlane & -boundingCellTopPlane
-            emptyCell = openmc.Cell(region=emptyCellRegion)
-
-            # Create blank list of assembly universes for the lattice - we will fill in universes individually later
-            emptyUniverse = openmc.Universe(cells=[emptyCell])
-            assemblyLatticeIndices = buildRings(numRings, emptyUniverse)
-
-        elif core.geomType == armi.reactor.geometry.GeomType.CARTESIAN:
-            boundingCylinderRadius = core.getAssemblyPitch()[0] * core.numRings * 2**0.5
-            boundingCylinder = openmc.ZCylinder(r=boundingCylinderRadius, boundary_type="vacuum")
-
-            if core.symmetry.domain == armi.reactor.geometry.DomainType.QUARTER_CORE:
-                periodicPlane0 = openmc.Plane(a=0.0, b=1.0, c=0.0, d=0.0)
-                periodicPlane1 = openmc.Plane(a=1.0, b=0.0, c=0.0, d=0.0)
-                periodicPlane0.boundary_type = "periodic"
-                periodicPlane1.boundary_type = "periodic"
-                boundingCellRegion = (
-                    -boundingCylinder
-                    & +periodicPlane0
-                    & +periodicPlane1
-                    & +boundingCellBottomPlane
-                    & -boundingCellTopPlane
-                )
-
-            emptyCellRegion = -boundingCylinder & +boundingCellBottomPlane & -boundingCellTopPlane
-            emptyCell = openmc.Cell(region=emptyCellRegion)
-
-            emptyUniverse = openmc.Universe(cells=[emptyCell])
-            assemblyLatticeIndices = []
-            for ring in range(numRings):
-                assemblyLatticeIndices.append([emptyUniverse] * numRings)
-        else:
-            raise TypeError("Unsupported geometry type")
+    def write(self):
+        """Wrapper that writes all OpenMC input files"""
+        self.writeGeometry()
+        self.writeSettings()
+        self.writeTallies()
+
+    def writeGeometry(self):
+        """Write the openmc geometry, materials, and plots input file."""
+
+        runLog.info("Writing geometry, materials, and plots...")
+        core = self.r.core
+
+        self.materials = openmc.Materials()
+        emptyMaterial = openmc.Material()
+
+        self._writeCoreGeometry()
 
         self.blockFilterCells = []
+
         for assembly in core:
-            # Write a universe for each assembly
-            assemblyUniverse = openmc.Universe(name=assembly.name)
-
-            # Create ZPlanes between blocks
-            z0 = 0.0
-            ZPlanes = [openmc.ZPlane(z0=z0, boundary_type="vacuum")]
-            for block in assembly:
-                z0 += block.getHeight()
-                ZPlanes.append(openmc.ZPlane(z0=z0, boundary_type="transmission"))
-            ZPlanes[-1].boundary_type = "vacuum"  # Reset top plane boundary condition to vacuum
-
-            blockCellsInAssembly = []
-            for i, block in enumerate(assembly):
-                blockBottomPlane = ZPlanes[i]
-                blockTopPlane = ZPlanes[i + 1]
-
-                blockWithoutHelices = blendHelixComponentsIntoCoolant(block)
-
-                blockHasDerivedShapeComponent = any(
-                    [
-                        isinstance(component, armi.reactor.components.DerivedShape)
-                        for component in blockWithoutHelices
-                    ]
-                )
-                # Get DerivedShape component. We need to set its region last
-                if blockHasDerivedShapeComponent:
-                    derivedShapeComponent = [
-                        component
-                        for component in blockWithoutHelices
-                        if isinstance(component, armi.reactor.components.DerivedShape)
-                    ][0]
-                    derivedShapeComponentMaterial = buildComponentMaterial(derivedShapeComponent)
-                    if derivedShapeComponentMaterial is not None:
-                        materials.append(derivedShapeComponentMaterial)
-                        plotColors[derivedShapeComponentMaterial.id] = colorLookup[
-                            derivedShapeComponent.material.name
-                        ]
-                    blockMinusDerivedShape = [
-                        component
-                        for component in blockWithoutHelices
-                        if not isinstance(component, armi.reactor.components.DerivedShape)
-                    ]
-                else:
-                    blockMinusDerivedShape = blockWithoutHelices
-                    derivedShapeComponentMaterial = None
-
-                componentCellsInBlock = []
-                # Divide all components into groups with same mult
-                """
-                Better way to get multGroups:
-                mults = {c.getDimension("mult") for c in blockMinusDerivedShape.iterComponents()}
-                """
-
-                multGroups = dict()
-                for component in blockMinusDerivedShape:
-                    mult = int(component.getDimension("mult"))
-                    if mult not in multGroups:
-                        multGroups[mult] = []
-                    multGroups[mult].append(component)
-
-                # If any components have mult>1, we need a cell filled with a lattice of them
-                if len(multGroups) == 2:
-                    if block.hasPinPitch():
-                        latticePitch = block.getPinPitch()
-                    else:
-                        latticePitch = (
-                            1.2
-                            * max(
-                                [
-                                    [
-                                        component.getBoundingCircleOuterDiameter()
-                                        for component in multGroups[multGroup]
-                                    ]
-                                    for multGroup in multGroups
-                                    if multGroup != 1
-                                ]
-                            )[0]
-                        )
-
-                    if core.geomType == armi.reactor.geometry.GeomType.HEX:
-                        totalSlots = [mult for mult in multGroups if mult > 1][0]
-
-                        # Determine number of rings -> solve mult=1+6*(nRings-1)(nRings)/2
-                        nRings = math.ceil(0.5 * (1 + (1 + 4 / 3 * (totalSlots - 1)) ** 0.5))
-                        blockLattice = openmc.HexLattice()
-                        blockLattice.pitch = [latticePitch]
-                        blockLattice.orientation = "x"
-                        blockLattice.center = (0, 0)
-                        blockLatticeIndices = buildRings(nRings, emptyUniverse)
-
-                    elif core.geomType == armi.reactor.geometry.GeomType.CARTESIAN:
-                        boundingIndices = block.spatialGrid.getIndexBounds()
-                        blockLatticeIndicesOffset = (boundingIndices[0][0], boundingIndices[1][0])
-                        blockLattice = openmc.RectLattice()
-                        blockLattice.pitch = latticePitch
-                        blockLattice.lower_left = (
-                            latticePitch[0] * boundingIndices[0][0],
-                            latticePitch[1] * boundingIndices[1][0],
-                        )
-                        blockLatticeIndices = []
-                        for ring in range(boundingIndices[1][1] - boundingIndices[1][0] - 1):
-                            blockLatticeIndices.append(
-                                [emptyUniverse]
-                                * (boundingIndices[0][1] - boundingIndices[0][0] - 1)
-                            )
-
-                    for mult in multGroups:
-                        if mult > 1:
-                            componentCellsInMultGroupUniverse = []
-                            for component in multGroups[mult]:
-                                componentMaterial = buildComponentMaterial(component)
-                                cell = openmc.Cell(
-                                    name=component.getName(),
-                                    fill=componentMaterial,
-                                    region=buildCellRegion(
-                                        component,
-                                        bottomPlane=blockBottomPlane,
-                                        topPlane=blockTopPlane,
-                                    ),
-                                )
-                                if componentMaterial is not None:
-                                    materials.append(componentMaterial)
-                                    plotColors[componentMaterial.id] = colorLookup[
-                                        component.material.name
-                                    ]
-                                componentCellsInMultGroupUniverse.append(cell)
-                            if blockHasDerivedShapeComponent:
-                                # Fill unused space in lattice with derivedShapeComponentMaterial
-                                derivedShapeComponentLatticeCell = openmc.Cell(
-                                    name=derivedShapeComponent.getName(),
-                                    fill=derivedShapeComponentMaterial,
-                                    region=~openmc.Union(
-                                        [cell.region for cell in componentCellsInMultGroupUniverse]
-                                    )
-                                    & +blockBottomPlane
-                                    & -blockTopPlane,
-                                )
-                                componentCellsInMultGroupUniverse.append(
-                                    derivedShapeComponentLatticeCell
-                                )
-
-                            multGroupUniverse = openmc.Universe(
-                                name="multGroup" + str(mult),
-                                cells=componentCellsInMultGroupUniverse,
-                            )
-
-                            """if spatialLocator is a multiIndexLocation, use it. Otherwise, assume all blockLatticeUniverses are multGroupUniverse"""
-                            multGroupIndices = multGroups[mult][0].spatialLocator
-                            if not isinstance(
-                                multGroupIndices, armi.reactor.grids.MultiIndexLocation
-                            ):
-                                # Assume every universe in blockLattice is a multGroupUniverse
-                                for rowIndex, row in enumerate(blockLatticeIndices):
-                                    for colIndex in range(len(row)):
-                                        blockLatticeIndices[rowIndex][colIndex] = multGroupUniverse
-                            else:
-                                if core.geomType == armi.reactor.geometry.GeomType.CARTESIAN:
-                                    for location in multGroupIndices:
-                                        blockLatticeIndices[location[0]][
-                                            location[1]
-                                        ] = multGroupUniverse
-                                if core.geomType == armi.reactor.geometry.GeomType.HEX:
-                                    for location in multGroupIndices:
-                                        ringIndices = cartesianToRing(location[0:2])
-                                        blockLatticeIndices[ringIndices[0]][
-                                            ringIndices[1]
-                                        ] = multGroupUniverse
-
-                    if core.geomType == armi.reactor.geometry.GeomType.HEX:
-                        blockLatticeIndices.reverse()
-                    blockLattice.universes = blockLatticeIndices
-
-                    blockLatticeOuterCell = openmc.Cell(
-                        region=+blockBottomPlane & -blockTopPlane & -boundingCylinder,
-                        fill=derivedShapeComponentMaterial,
-                    )
-                    blockLatticeOuterUniverse = openmc.Universe(cells=[blockLatticeOuterCell])
-                    blockLattice.outer = blockLatticeOuterUniverse
-                    # Need cell to fill with lattice
-                    # Get smallest mult 1 component - blockLatticeCell will have region inside it
-                    mult1ComponentInnerDiameters = [
-                        component.getCircleInnerDiameter() for component in multGroups[1]
-                    ]
-                    smallestMult1Component = multGroups[1][
-                        min(
-                            range(len(mult1ComponentInnerDiameters)),
-                            key=mult1ComponentInnerDiameters.__getitem__,
-                        )
-                    ]
-                    if isinstance(smallestMult1Component, basicShapes.Circle):
-                        innerCylinder = openmc.ZCylinder(
-                            r=smallestMult1Component.getDimension("id") / 2 - 0.05
-                        )
-                        blockLatticeCellRegion = -innerCylinder & +blockBottomPlane & -blockTopPlane
-                    elif isinstance(smallestMult1Component, basicShapes.Hexagon):
-                        innerHexPrism = openmc.model.hexagonal_prism(
-                            edge_length=smallestMult1Component.getDimension("ip") / 3**0.5 - 0.05,
-                            orientation="x",
-                        )
-                        blockLatticeCellRegion = innerHexPrism & +blockBottomPlane & -blockTopPlane
-                    elif isinstance(smallestMult1Component, basicShapes.Rectangle):
-                        innerRectPrism = openmc.model.rectangular_prism(
-                            width=smallestMult1Component.getDimension("widthInner") - 0.05,
-                            height=smallestMult1Component.getDimension("lengthInner") - 0.05,
-                        )
-                        blockLatticeCellRegion = innerRectPrism & +blockBottomPlane & -blockTopPlane
-                    else:
-                        raise NotImplementedError("Shape type not supported yet")
-                    blockLatticeCell = openmc.Cell(
-                        name="blockLattice", fill=blockLattice, region=blockLatticeCellRegion
-                    )
-                    componentCellsInBlock.append(blockLatticeCell)
-
-                    remainingComponents = multGroups[1]
-                else:
-                    remainingComponents = [component for component in blockMinusDerivedShape]
-
-                # If component cell surfaces are perfectly coincident with lattice boundaries, it's possible for a particle to get lost by hitting a corner just right.
-                # Fix by adding a buffer to the outside of the largest component (e.g. intercoolant). Does not change effective geometry in the simulation.
-                # This code should be migrated to proper plugin geometryTransformations because we do not undo this transformation anywhere.
-                remainingComponentOuterDiameters = [
-                    component.getBoundingCircleOuterDiameter() for component in remainingComponents
-                ]
-                largestRemainingComponent = remainingComponents[
-                    max(
-                        range(len(remainingComponentOuterDiameters)),
-                        key=remainingComponentOuterDiameters.__getitem__,
-                    )
-                ]
-                componentMaterial = buildComponentMaterial(largestRemainingComponent)
-                if componentMaterial is not None:
-                    materials.append(componentMaterial)
-                    plotColors[componentMaterial.id] = colorLookup[component.material.name]
-                cell = buildCell(
-                    largestRemainingComponent,
-                    material=componentMaterial,
-                    block=block,
-                    bottomPlane=blockBottomPlane,
-                    topPlane=blockTopPlane,
-                    origin=(0.0, 0.0),
-                    outsideBuffer=0.01,
-                )
-                componentCellsInBlock.append(cell)
-                remainingComponents.remove(largestRemainingComponent)
-
-                for component in remainingComponents:
-                    componentMaterial = buildComponentMaterial(component)
-                    if componentMaterial is not None:
-                        materials.append(componentMaterial)
-                        plotColors[componentMaterial.id] = colorLookup[component.material.name]
-                    cell = buildCell(
-                        component,
-                        material=componentMaterial,
-                        block=block,
-                        bottomPlane=blockBottomPlane,
-                        topPlane=blockTopPlane,
-                        origin=(0.0, 0.0),
-                        outsideBuffer=0.0,
-                    )
-                    componentCellsInBlock.append(cell)
-
-                if blockHasDerivedShapeComponent:
-                    # Set region for DerivedShape component - there should be a max of one per block
-                    derivedShapeComponentCell = openmc.Cell(
-                        name=derivedShapeComponent.getName(),
-                        fill=derivedShapeComponentMaterial,
-                        region=~openmc.Union(
-                            [blockCell.region for blockCell in componentCellsInBlock]
-                        )
-                        & +blockBottomPlane
-                        & -blockTopPlane,
-                    )
-                    componentCellsInBlock.append(derivedShapeComponentCell)
-                else:
-                    # If there's no DerivedShape component, add an empty cell in unoccupied region in case ComponentCellsInBlock doesn't fill its assemblyLattice cell
-                    emptyComponentCell = openmc.Cell(
-                        name="emptyComponent",
-                        region=~openmc.Union(
-                            [blockCell.region for blockCell in componentCellsInBlock]
-                        )
-                        & +blockBottomPlane
-                        & -blockTopPlane,
-                    )
-                    componentCellsInBlock.append(emptyComponentCell)
-                blockUniverse = openmc.Universe(cells=componentCellsInBlock)
-                blockUniverseCell = openmc.Cell(
-                    name=block.getName(),
-                    fill=blockUniverse,
-                    region=openmc.Union([blockCell.region for blockCell in componentCellsInBlock]),
-                )
-
-                blockCellsInAssembly.append(blockUniverseCell)
-                self.blockFilterCells.append(blockUniverseCell)
-            assemblyUniverse.add_cells(blockCellsInAssembly)
-
-            # Place the assembly in the correct place in the core
-            if core.geomType == armi.reactor.geometry.GeomType.HEX:
-                ringIndices = cartesianToRing(assembly.spatialLocator.getCompleteIndices()[0:2])
-                assemblyLatticeIndices[ringIndices[0]][ringIndices[1]] = assemblyUniverse
-            elif core.geomType == armi.reactor.geometry.GeomType.CARTESIAN:
-                spatialIndices = assembly.spatialLocator.getCompleteIndices()
-                assemblyLatticeIndices[spatialIndices[0]][spatialIndices[1]] = assemblyUniverse
-            else:
-                raise TypeError("Unsupported geometry type")
->>>>>>> 437a04ef
+            self._writeAssemblyGeometry(assembly)
 
         # Create core lattice
         if core.geomType == GeomType.HEX:
             lattice = openmc.HexLattice()
-<<<<<<< HEAD
-            lattice.center = (0,0)
-=======
             lattice.center = (0, 0)
-
->>>>>>> 437a04ef
             lattice.pitch = [core.getAssemblyPitch()]
         elif core.geomType == GeomType.CARTESIAN:
             lattice = openmc.RectLattice()
@@ -711,11 +113,7 @@
         lattice.outer = self.emptyUniverse
 
         # Create root universe
-<<<<<<< HEAD
-        rootCell = openmc.Cell(name="rootCell", fill=lattice, region = self.boundingCellRegion)
-=======
-        rootCell = openmc.Cell(name="rootCell", fill=lattice, region=boundingCellRegion)
->>>>>>> 437a04ef
+        rootCell = openmc.Cell(name="rootCell", fill=lattice, region=self.boundingCellRegion)
         rootUniverse = openmc.Universe(cells=[rootCell])
 
         # Write geometry to xml
@@ -729,19 +127,13 @@
         plot.width = (self.boundingCylinderRadius, self.boundingCylinderRadius)
         plot.pixels = (100, 100)
         plot.origin = (0.0, 0.0, 20.0)
-<<<<<<< HEAD
-        plot.color_by = 'material'
+        plot.color_by = "material"
         plot.colors = self.plotColors
-=======
-        plot.color_by = "material"
-        plot.colors = plotColors
->>>>>>> 437a04ef
         plots = openmc.Plots([plot])
 
         self.materials.export_to_xml()
         plots.export_to_xml()
         geometry.export_to_xml()
-
 
     def writeSettings(self):
         """Write the OpenMC settings input file."""
@@ -749,27 +141,17 @@
         settings = openmc.Settings()
         settings.run_mode = "eigenvalue"
         bbHeight = max([assembly.getHeight() for assembly in self.r.core])
-<<<<<<< HEAD
         if self.r.core.geomType == GeomType.HEX:
             self.boundingCylinderRadius = self.r.core.getCoreRadius()
         elif self.r.core.geomType == GeomType.CARTESIAN:
-            self.boundingCylinderRadius = self.r.core.getAssemblyPitch()[0]*self.r.core.numRings*2**.5
-        point = openmc.stats.Box(lower_left=(-self.boundingCylinderRadius,-self.boundingCylinderRadius,0.0), 
-                                 upper_right=(self.boundingCylinderRadius,self.boundingCylinderRadius,bbHeight),
-                                 only_fissionable=True)
-=======
-        if self.r.core.geomType == armi.reactor.geometry.GeomType.HEX:
-            boundingCylinderRadius = self.r.core.getCoreRadius()
-        elif self.r.core.geomType == armi.reactor.geometry.GeomType.CARTESIAN:
-            boundingCylinderRadius = (
+            self.boundingCylinderRadius = (
                 self.r.core.getAssemblyPitch()[0] * self.r.core.numRings * 2**0.5
             )
         point = openmc.stats.Box(
-            lower_left=(-boundingCylinderRadius, -boundingCylinderRadius, 0.0),
-            upper_right=(boundingCylinderRadius, boundingCylinderRadius, bbHeight),
+            lower_left=(-self.boundingCylinderRadius, -self.boundingCylinderRadius, 0.0),
+            upper_right=(self.boundingCylinderRadius, self.boundingCylinderRadius, bbHeight),
             only_fissionable=True,
         )
->>>>>>> 437a04ef
         settings.source = openmc.IndependentSource(space=point)
         settings.batches = self.options.nBatches
         settings.inactive = self.options.nInactiveBatches
@@ -786,7 +168,6 @@
         settings.entropy_mesh = entropyMesh
         settings.export_to_xml()
 
-
     def writeTallies(self):
         """Write the OpenMC tallies input file."""
         runLog.info("Writing tallies...")
@@ -797,13 +178,8 @@
 
         if self.r.core.geomType == GeomType.HEX:
             bbWidth = self.r.core.getCoreRadius()
-<<<<<<< HEAD
         elif self.r.core.geomType == GeomType.CARTESIAN:
-            bbWidth = self.r.core.getAssemblyPitch()[0]*self.r.core.numRings
-=======
-        elif self.r.core.geomType == armi.reactor.geometry.GeomType.CARTESIAN:
             bbWidth = self.r.core.getAssemblyPitch()[0] * self.r.core.numRings
->>>>>>> 437a04ef
 
         tallyMesh = openmc.RegularMesh()
         bbHeight = max([assembly.getHeight() for assembly in self.r.core])
@@ -846,67 +222,90 @@
 
         tallies.export_to_xml()
 
-
-<<<<<<< HEAD
     def _writeCoreGeometry(self):
         """
         Create OpenMC inputs for an armi core. Note: This function does not add assemblies to the core.
         """
         core = self.r.core
         numRings = core.numRings
-        boundingCellBottomPlane = openmc.ZPlane(z0=0.0, boundary_type='vacuum')
-        boundingCellTopPlane = openmc.ZPlane(z0=max([assembly.getHeight() for assembly in core]), boundary_type='vacuum')
+        boundingCellBottomPlane = openmc.ZPlane(z0=0.0, boundary_type="vacuum")
+        boundingCellTopPlane = openmc.ZPlane(
+            z0=max([assembly.getHeight() for assembly in core]), boundary_type="vacuum"
+        )
 
         if core.geomType == GeomType.HEX:
 
             self.boundingCylinderRadius = core.getCoreRadius()
-            self.boundingCylinder = openmc.ZCylinder(r=self.boundingCylinderRadius, boundary_type='vacuum')
-
-            if core.symmetry.domain==armi.reactor.geometry.DomainType.FULL_CORE:
-                self.boundingCellRegion = -self.boundingCylinder & +boundingCellBottomPlane & -boundingCellTopPlane
-
-            if core.symmetry.domain==armi.reactor.geometry.DomainType.THIRD_CORE:
-                armi.reactor.converters.geometryConverters.EdgeAssemblyChanger().addEdgeAssemblies(core)
-                periodicPlane0 = openmc.Plane(a=0.0,b=1.0,c=0.0,d=0.0)
-                periodicPlane1 = openmc.Plane(a=3.0**.5,b=1.0,c=0.0,d=0.0)
-
-                if core.symmetry.boundary==armi.reactor.geometry.BoundaryType.PERIODIC:
-                    periodicPlane0.boundary_type = 'periodic'
-                    periodicPlane1.boundary_type = 'periodic'
-
-                if core.symmetry.boundary==armi.reactor.geometry.BoundaryType.REFLECTIVE:
-                    periodicPlane0.boundary_type = 'reflective'
-                    periodicPlane1.boundary_type = 'reflective'
-                self.boundingCellRegion = -self.boundingCylinder & +periodicPlane0 & +periodicPlane1 & +boundingCellBottomPlane & -boundingCellTopPlane
-
-            emptyCellRegion = -self.boundingCylinder & +boundingCellBottomPlane & -boundingCellTopPlane
-            emptyCell = openmc.Cell(region = emptyCellRegion)
+            self.boundingCylinder = openmc.ZCylinder(
+                r=self.boundingCylinderRadius, boundary_type="vacuum"
+            )
+
+            if core.symmetry.domain == armi.reactor.geometry.DomainType.FULL_CORE:
+                self.boundingCellRegion = (
+                    -self.boundingCylinder & +boundingCellBottomPlane & -boundingCellTopPlane
+                )
+
+            if core.symmetry.domain == armi.reactor.geometry.DomainType.THIRD_CORE:
+                armi.reactor.converters.geometryConverters.EdgeAssemblyChanger().addEdgeAssemblies(
+                    core
+                )
+                periodicPlane0 = openmc.Plane(a=0.0, b=1.0, c=0.0, d=0.0)
+                periodicPlane1 = openmc.Plane(a=3.0**0.5, b=1.0, c=0.0, d=0.0)
+
+                if core.symmetry.boundary == armi.reactor.geometry.BoundaryType.PERIODIC:
+                    periodicPlane0.boundary_type = "periodic"
+                    periodicPlane1.boundary_type = "periodic"
+
+                if core.symmetry.boundary == armi.reactor.geometry.BoundaryType.REFLECTIVE:
+                    periodicPlane0.boundary_type = "reflective"
+                    periodicPlane1.boundary_type = "reflective"
+                self.boundingCellRegion = (
+                    -self.boundingCylinder
+                    & +periodicPlane0
+                    & +periodicPlane1
+                    & +boundingCellBottomPlane
+                    & -boundingCellTopPlane
+                )
+
+            emptyCellRegion = (
+                -self.boundingCylinder & +boundingCellBottomPlane & -boundingCellTopPlane
+            )
+            emptyCell = openmc.Cell(region=emptyCellRegion)
 
             # Create blank list of assembly universes for the lattice - we will fill in universes individually later
             self.emptyUniverse = openmc.Universe(cells=[emptyCell])
             self.assemblyLatticeIndices = buildRings(numRings, self.emptyUniverse)
 
         elif core.geomType == GeomType.CARTESIAN:
-            self.boundingCylinderRadius = core.getAssemblyPitch()[0]*numRings*2**.5
-            self.boundingCylinder = openmc.ZCylinder(r=self.boundingCylinderRadius, boundary_type='vacuum')
-
-            if core.symmetry.domain==armi.reactor.geometry.DomainType.QUARTER_CORE:
-                periodicPlane0 = openmc.Plane(a=0.0,b=1.0,c=0.0,d=0.0)
-                periodicPlane1 = openmc.Plane(a=1.0,b=0.0,c=0.0,d=0.0)
-                periodicPlane0.boundary_type = 'periodic'
-                periodicPlane1.boundary_type = 'periodic'
-                self.boundingCellRegion = -self.boundingCylinder & +periodicPlane0 & +periodicPlane1 & +boundingCellBottomPlane & -boundingCellTopPlane
-
-            emptyCellRegion = -self.boundingCylinder & +boundingCellBottomPlane & -boundingCellTopPlane
-            emptyCell = openmc.Cell(region = emptyCellRegion)
+            self.boundingCylinderRadius = core.getAssemblyPitch()[0] * numRings * 2**0.5
+            self.boundingCylinder = openmc.ZCylinder(
+                r=self.boundingCylinderRadius, boundary_type="vacuum"
+            )
+
+            if core.symmetry.domain == armi.reactor.geometry.DomainType.QUARTER_CORE:
+                periodicPlane0 = openmc.Plane(a=0.0, b=1.0, c=0.0, d=0.0)
+                periodicPlane1 = openmc.Plane(a=1.0, b=0.0, c=0.0, d=0.0)
+                periodicPlane0.boundary_type = "periodic"
+                periodicPlane1.boundary_type = "periodic"
+                self.boundingCellRegion = (
+                    -self.boundingCylinder
+                    & +periodicPlane0
+                    & +periodicPlane1
+                    & +boundingCellBottomPlane
+                    & -boundingCellTopPlane
+                )
+
+            emptyCellRegion = (
+                -self.boundingCylinder & +boundingCellBottomPlane & -boundingCellTopPlane
+            )
+            emptyCell = openmc.Cell(region=emptyCellRegion)
 
             self.emptyUniverse = openmc.Universe(cells=[emptyCell])
             self.assemblyLatticeIndices = []
             for ring in range(numRings):
-                self.assemblyLatticeIndices.append([self.emptyUniverse]*numRings)
+                self.assemblyLatticeIndices.append([self.emptyUniverse] * numRings)
         else:
             raise TypeError("Unsupported geometry type")
-
 
     def _writeAssemblyGeometry(self, assembly):
         """Create openmc inputs for an armi assembly"""
@@ -914,15 +313,17 @@
 
         # Create ZPlanes between blocks
         z0 = 0.0
-        ZPlanes=[openmc.ZPlane(z0=z0, boundary_type='vacuum')]
+        ZPlanes = [openmc.ZPlane(z0=z0, boundary_type="vacuum")]
         for block in assembly:
             z0 += block.getHeight()
-            ZPlanes.append(openmc.ZPlane(z0=z0, boundary_type='transmission'))
-        ZPlanes[-1].boundary_type = 'vacuum' # Reset top plane boundary condition to vacuum
+            ZPlanes.append(openmc.ZPlane(z0=z0, boundary_type="transmission"))
+        ZPlanes[-1].boundary_type = "vacuum"  # Reset top plane boundary condition to vacuum
 
         blockCellsInAssembly = []
         for i, block in enumerate(assembly):
-            blockCellsInAssembly += list(self._writeBlockGeometry(block, ZPlanes[i], ZPlanes[i+1]))
+            blockCellsInAssembly += list(
+                self._writeBlockGeometry(block, ZPlanes[i], ZPlanes[i + 1])
+            )
 
         assemblyUniverse.add_cells(blockCellsInAssembly)
 
@@ -936,47 +337,74 @@
         else:
             raise TypeError("Unsupported geometry type")
 
-
     def _writeBlockGeometry(self, block, blockBottomPlane, blockTopPlane):
         """Create openmc inputs for an armi block"""
         blockCellsInAssembly = []
         blockWithoutHelices = _blendHelixComponentsIntoCoolant(block)
-        blockHasDerivedShapeComponent = any([isinstance(component, armi.reactor.components.DerivedShape) for component in blockWithoutHelices])
+        blockHasDerivedShapeComponent = any(
+            [
+                isinstance(component, armi.reactor.components.DerivedShape)
+                for component in blockWithoutHelices
+            ]
+        )
         # Get DerivedShape component. We need to set its region last
         if blockHasDerivedShapeComponent:
-            derivedShapeComponent = [component for component in blockWithoutHelices if isinstance(component, armi.reactor.components.DerivedShape)][0]
+            derivedShapeComponent = [
+                component
+                for component in blockWithoutHelices
+                if isinstance(component, armi.reactor.components.DerivedShape)
+            ][0]
             derivedShapeComponentMaterial = _buildComponentMaterial(derivedShapeComponent)
             if derivedShapeComponentMaterial is not None:
                 self.materials.append(derivedShapeComponentMaterial)
-                self.plotColors[derivedShapeComponentMaterial.id] = self.colorLookup[derivedShapeComponent.material.name]
-            blockMinusDerivedShape = [component for component in blockWithoutHelices if not isinstance(component, armi.reactor.components.DerivedShape)]
+                self.plotColors[derivedShapeComponentMaterial.id] = self.colorLookup[
+                    derivedShapeComponent.material.name
+                ]
+            blockMinusDerivedShape = [
+                component
+                for component in blockWithoutHelices
+                if not isinstance(component, armi.reactor.components.DerivedShape)
+            ]
         else:
             derivedShapeComponent = None
             blockMinusDerivedShape = blockWithoutHelices
             derivedShapeComponentMaterial = None
 
         # Write any lattices we need for components with mult>1
-        blockLatticeCell, remainingComponents = self._writeBlockLatticeGeometry(block,
-                                                                                blockMinusDerivedShape,
-                                                                                blockHasDerivedShapeComponent,
-                                                                                derivedShapeComponent,
-                                                                                derivedShapeComponentMaterial)
+        blockLatticeCell, remainingComponents = self._writeBlockLatticeGeometry(
+            block,
+            blockMinusDerivedShape,
+            blockHasDerivedShapeComponent,
+            derivedShapeComponent,
+            derivedShapeComponentMaterial,
+        )
 
         componentCellsInBlock = blockLatticeCell
         # If component cell surfaces are perfectly coincident with lattice boundaries, it's possible for a particle to get lost by hitting a corner just right.
-        # Fix by adding a buffer to the outside of the largest component (e.g. intercoolant). Does not change effective geometry in the simulation and does 
+        # Fix by adding a buffer to the outside of the largest component (e.g. intercoolant). Does not change effective geometry in the simulation and does
         # not affect armi object geometry.
-        remainingComponentOuterDiameters = [component.getBoundingCircleOuterDiameter() for component in remainingComponents]
-        largestRemainingComponent = remainingComponents[max(range(len(remainingComponentOuterDiameters)), key=remainingComponentOuterDiameters.__getitem__)]
+        remainingComponentOuterDiameters = [
+            component.getBoundingCircleOuterDiameter() for component in remainingComponents
+        ]
+        largestRemainingComponent = remainingComponents[
+            max(
+                range(len(remainingComponentOuterDiameters)),
+                key=remainingComponentOuterDiameters.__getitem__,
+            )
+        ]
         componentMaterial = _buildComponentMaterial(largestRemainingComponent)
         if componentMaterial is not None:
-                self.materials.append(componentMaterial)
-                self.plotColors[componentMaterial.id] = self.colorLookup[largestRemainingComponent.material.name]
-        cell = self._buildCell(largestRemainingComponent,
-                               material=componentMaterial,
-                               block=block,
-                               origin=(0.0,0.0),
-                               outsideBuffer=0.01)
+            self.materials.append(componentMaterial)
+            self.plotColors[componentMaterial.id] = self.colorLookup[
+                largestRemainingComponent.material.name
+            ]
+        cell = self._buildCell(
+            largestRemainingComponent,
+            material=componentMaterial,
+            block=block,
+            origin=(0.0, 0.0),
+            outsideBuffer=0.01,
+        )
         componentCellsInBlock.append(cell)
         remainingComponents.remove(largestRemainingComponent)
 
@@ -986,43 +414,50 @@
             if componentMaterial is not None:
                 self.materials.append(componentMaterial)
                 self.plotColors[componentMaterial.id] = self.colorLookup[component.material.name]
-            cell = self._buildCell(component,
-                                   material=componentMaterial,
-                                   block=block,
-                                   origin=(0.0,0.0),
-                                   outsideBuffer=0.0)
+            cell = self._buildCell(
+                component,
+                material=componentMaterial,
+                block=block,
+                origin=(0.0, 0.0),
+                outsideBuffer=0.0,
+            )
             componentCellsInBlock.append(cell)
 
         # Set region for DerivedShape component - there should be a max of one per block
         if blockHasDerivedShapeComponent:
-            derivedShapeComponentCell = openmc.Cell(name=derivedShapeComponent.getName(),
-                                                    fill = derivedShapeComponentMaterial,
-                                                    region = ~openmc.Union([blockCell.region for blockCell in componentCellsInBlock]))
+            derivedShapeComponentCell = openmc.Cell(
+                name=derivedShapeComponent.getName(),
+                fill=derivedShapeComponentMaterial,
+                region=~openmc.Union([blockCell.region for blockCell in componentCellsInBlock]),
+            )
             componentCellsInBlock.append(derivedShapeComponentCell)
         else:
             # If there's no DerivedShape component, add an empty cell in unoccupied region in case ComponentCellsInBlock doesn't fill its assemblyLattice cell
-            emptyComponentCell = openmc.Cell(name='emptyComponent',
-                                             region = ~openmc.Union([blockCell.region for blockCell in componentCellsInBlock]))
+            emptyComponentCell = openmc.Cell(
+                name="emptyComponent",
+                region=~openmc.Union([blockCell.region for blockCell in componentCellsInBlock]),
+            )
             componentCellsInBlock.append(emptyComponentCell)
-        
+
         # Assemble component cells into a universe for the block
-        blockUniverse = openmc.Universe(cells = componentCellsInBlock)
-        blockUniverseCell = openmc.Cell(name=block.getName(),
-                                        fill=blockUniverse,
-                                        region=+blockBottomPlane & -blockTopPlane)
-                                        #region=openmc.Union([blockCell.region for blockCell in componentCellsInBlock]) & +blockBottomPlane & -blockTopPlane)
+        blockUniverse = openmc.Universe(cells=componentCellsInBlock)
+        blockUniverseCell = openmc.Cell(
+            name=block.getName(), fill=blockUniverse, region=+blockBottomPlane & -blockTopPlane
+        )
+        # region=openmc.Union([blockCell.region for blockCell in componentCellsInBlock]) & +blockBottomPlane & -blockTopPlane)
 
         blockCellsInAssembly.append(blockUniverseCell)
         self.blockFilterCells.append(blockUniverseCell)
         return blockCellsInAssembly
 
-
-    def _writeBlockLatticeGeometry(self,
-                                   block,
-                                   blockMinusDerivedShape,
-                                   blockHasDerivedShapeComponent,
-                                   derivedShapeComponent,
-                                   derivedShapeComponentMaterial):
+    def _writeBlockLatticeGeometry(
+        self,
+        block,
+        blockMinusDerivedShape,
+        blockHasDerivedShapeComponent,
+        derivedShapeComponent,
+        derivedShapeComponentMaterial,
+    ):
         """
         In blocks with components that have multiplicities greater than 1, we need another lattice of them
         """
@@ -1034,55 +469,82 @@
                 multGroups[mult] = []
             multGroups[mult].append(component)
 
-        if len(multGroups)==2:
+        if len(multGroups) == 2:
             if block.hasPinPitch():
                 latticePitch = block.getPinPitch()
             else:
-                latticePitch = 1.2*max([[component.getBoundingCircleOuterDiameter() for component in multGroups[multGroup]] for multGroup in multGroups if multGroup!=1])[0]
+                latticePitch = (
+                    1.2
+                    * max(
+                        [
+                            [
+                                component.getBoundingCircleOuterDiameter()
+                                for component in multGroups[multGroup]
+                            ]
+                            for multGroup in multGroups
+                            if multGroup != 1
+                        ]
+                    )[0]
+                )
 
             if self.r.core.geomType == GeomType.HEX:
-                totalSlots = [mult for mult in multGroups if mult>1][0]
+                totalSlots = [mult for mult in multGroups if mult > 1][0]
 
                 # Determine number of rings -> solve mult=1+6*(nRings-1)(nRings)/2
-                nRings = math.ceil(.5*(1+(1+4/3*(totalSlots-1))**.5))
+                nRings = math.ceil(0.5 * (1 + (1 + 4 / 3 * (totalSlots - 1)) ** 0.5))
                 blockLattice = openmc.HexLattice()
                 blockLattice.pitch = [latticePitch]
-                blockLattice.orientation = 'x'
-                blockLattice.center = (0,0)
+                blockLattice.orientation = "x"
+                blockLattice.center = (0, 0)
                 blockLatticeIndices = buildRings(nRings, self.emptyUniverse)
 
             elif self.r.core.geomType == GeomType.CARTESIAN:
                 boundingIndices = block.spatialGrid.getIndexBounds()
-                blockLatticeIndicesOffset = (boundingIndices[0][0],boundingIndices[1][0])
+                blockLatticeIndicesOffset = (boundingIndices[0][0], boundingIndices[1][0])
                 blockLattice = openmc.RectLattice()
                 blockLattice.pitch = latticePitch
-                blockLattice.lower_left = (latticePitch[0]*boundingIndices[0][0],latticePitch[1]*boundingIndices[1][0])
+                blockLattice.lower_left = (
+                    latticePitch[0] * boundingIndices[0][0],
+                    latticePitch[1] * boundingIndices[1][0],
+                )
                 blockLatticeIndices = []
-                for ring in range(boundingIndices[1][1]-boundingIndices[1][0]-1):
-                    blockLatticeIndices.append([self.emptyUniverse]*(boundingIndices[0][1]-boundingIndices[0][0]-1))
+                for ring in range(boundingIndices[1][1] - boundingIndices[1][0] - 1):
+                    blockLatticeIndices.append(
+                        [self.emptyUniverse] * (boundingIndices[0][1] - boundingIndices[0][0] - 1)
+                    )
 
             for mult in multGroups:
-                if mult>1:
+                if mult > 1:
                     componentCellsInMultGroupUniverse = []
                     for component in multGroups[mult]:
                         componentMaterial = _buildComponentMaterial(component)
-                        cell = openmc.Cell(name=component.getName(),
-                                           fill=componentMaterial,
-                                           region=_buildCellRegion(component))
+                        cell = openmc.Cell(
+                            name=component.getName(),
+                            fill=componentMaterial,
+                            region=_buildCellRegion(component),
+                        )
                         if componentMaterial is not None:
                             self.materials.append(componentMaterial)
-                            self.plotColors[componentMaterial.id] = self.colorLookup[component.material.name]
+                            self.plotColors[componentMaterial.id] = self.colorLookup[
+                                component.material.name
+                            ]
                         componentCellsInMultGroupUniverse.append(cell)
                     if blockHasDerivedShapeComponent:
                         # Fill unused space in lattice with derivedShapeComponentMaterial
-                        derivedShapeComponentLatticeCell = openmc.Cell(name=derivedShapeComponent.getName(),
-                                                                       fill=derivedShapeComponentMaterial,
-                                                                       region=~openmc.Union([cell.region for cell in componentCellsInMultGroupUniverse]))
+                        derivedShapeComponentLatticeCell = openmc.Cell(
+                            name=derivedShapeComponent.getName(),
+                            fill=derivedShapeComponentMaterial,
+                            region=~openmc.Union(
+                                [cell.region for cell in componentCellsInMultGroupUniverse]
+                            ),
+                        )
                         componentCellsInMultGroupUniverse.append(derivedShapeComponentLatticeCell)
 
-                    multGroupUniverse = openmc.Universe(name="multGroup"+str(mult), cells=componentCellsInMultGroupUniverse)
-
-                    #if spatialLocator is a multiIndexLocation, use it. Otherwise, assume all blockLatticeUniverses are multGroupUniverse
+                    multGroupUniverse = openmc.Universe(
+                        name="multGroup" + str(mult), cells=componentCellsInMultGroupUniverse
+                    )
+
+                    # if spatialLocator is a multiIndexLocation, use it. Otherwise, assume all blockLatticeUniverses are multGroupUniverse
                     multGroupIndices = multGroups[mult][0].spatialLocator
                     if not isinstance(multGroupIndices, armi.reactor.grids.MultiIndexLocation):
                         # Assume every universe in blockLattice is a multGroupUniverse
@@ -1096,90 +558,105 @@
                         if self.r.core.geomType == GeomType.HEX:
                             for location in multGroupIndices:
                                 ringIndices = cartesianToRing(location[0:2])
-                                blockLatticeIndices[ringIndices[0]][ringIndices[1]] = multGroupUniverse
+                                blockLatticeIndices[ringIndices[0]][
+                                    ringIndices[1]
+                                ] = multGroupUniverse
 
             if self.r.core.geomType == GeomType.HEX:
                 blockLatticeIndices.reverse()
             blockLattice.universes = blockLatticeIndices
 
-            blockLatticeOuterCell = openmc.Cell(region=-self.boundingCylinder,
-                                                fill=derivedShapeComponentMaterial)
+            blockLatticeOuterCell = openmc.Cell(
+                region=-self.boundingCylinder, fill=derivedShapeComponentMaterial
+            )
             blockLatticeOuterUniverse = openmc.Universe(cells=[blockLatticeOuterCell])
             blockLattice.outer = blockLatticeOuterUniverse
             # Need cell to fill with lattice
             # Get smallest mult 1 component - blockLatticeCell will have region inside it
-            mult1ComponentInnerDiameters = [component.getCircleInnerDiameter() for component in multGroups[1]]
-            smallestMult1Component = multGroups[1][min(range(len(mult1ComponentInnerDiameters)), key=mult1ComponentInnerDiameters.__getitem__)]
+            mult1ComponentInnerDiameters = [
+                component.getCircleInnerDiameter() for component in multGroups[1]
+            ]
+            smallestMult1Component = multGroups[1][
+                min(
+                    range(len(mult1ComponentInnerDiameters)),
+                    key=mult1ComponentInnerDiameters.__getitem__,
+                )
+            ]
             if isinstance(smallestMult1Component, basicShapes.Circle):
-                innerCylinder = openmc.ZCylinder(r=smallestMult1Component.getDimension("id")/2-.05)
+                innerCylinder = openmc.ZCylinder(
+                    r=smallestMult1Component.getDimension("id") / 2 - 0.05
+                )
                 blockLatticeCellRegion = -innerCylinder
             elif isinstance(smallestMult1Component, basicShapes.Hexagon):
-                innerHexPrism = openmc.model.hexagonal_prism(edge_length=smallestMult1Component.getDimension("ip")/3**.5-.05, orientation='x')
+                innerHexPrism = openmc.model.hexagonal_prism(
+                    edge_length=smallestMult1Component.getDimension("ip") / 3**0.5 - 0.05,
+                    orientation="x",
+                )
                 blockLatticeCellRegion = innerHexPrism
             elif isinstance(smallestMult1Component, basicShapes.Rectangle):
-                innerRectPrism = openmc.model.rectangular_prism(width=smallestMult1Component.getDimension("widthInner")-.05,
-                                                                height=smallestMult1Component.getDimension("lengthInner")-.05)
+                innerRectPrism = openmc.model.rectangular_prism(
+                    width=smallestMult1Component.getDimension("widthInner") - 0.05,
+                    height=smallestMult1Component.getDimension("lengthInner") - 0.05,
+                )
                 blockLatticeCellRegion = innerRectPrism
             else:
                 raise NotImplementedError("Shape type not supported yet")
-            blockLatticeCell = [openmc.Cell(name="blockLattice",
-                                            fill = blockLattice,
-                                            region = blockLatticeCellRegion)]
+            blockLatticeCell = [
+                openmc.Cell(name="blockLattice", fill=blockLattice, region=blockLatticeCellRegion)
+            ]
             remainingComponents = multGroups[1]
         else:
             blockLatticeCell = []
             remainingComponents = [component for component in blockMinusDerivedShape]
         return blockLatticeCell, remainingComponents
-        
-        '''
-    def _blockTypesFromBlueprints(self):
-        
-        """Can we ditch blockTopPlane and blockBottomPlane (only assign to blockUniverseCell, not blockUniverse of components)?"""
-        
-        blueprints = self.r.blueprints()
-        blockTypes = dict() # Dict of {"name": openmc.Universe}
-        for block in bp.blockDesigns:
-            
-        
-        
-        return blockTypes
-        '''
-
-
-    def _buildCell(self, component, material, block, origin=(0.0,0.0), outsideBuffer=0.0):
+
+    def _buildCell(self, component, material, block, origin=(0.0, 0.0), outsideBuffer=0.0):
         """Create an OpenMC cell for a component or pin"""
-        if component.getDimension("mult")==1:
-                    cell = openmc.Cell(name=component.getName(),
-                                       fill=material,
-                                       region=_buildCellRegion(component, origin=origin, outsideBuffer=outsideBuffer))
+        if component.getDimension("mult") == 1:
+            cell = openmc.Cell(
+                name=component.getName(),
+                fill=material,
+                region=_buildCellRegion(component, origin=origin, outsideBuffer=outsideBuffer),
+            )
         else:
             if block.hasPinPitch():
                 latticePitch = block.getPinPitch()
             else:
-                latticePitch = 1.2*max([component.getBoundingCircleOuterDiameter() for component in block.getComponents() if component.getDimension("mult")!=1])
+                latticePitch = 1.2 * max(
+                    [
+                        component.getBoundingCircleOuterDiameter()
+                        for component in block.getComponents()
+                        if component.getDimension("mult") != 1
+                    ]
+                )
 
             cellRegions = []
             for location in component.spatialLocator:
                 if self.r.core.geomType == GeomType.HEX:
-                    origin = (location[0]*latticePitch+location[1]*.5*latticePitch, location[1]*3**.5*latticePitch)
+                    origin = (
+                        location[0] * latticePitch + location[1] * 0.5 * latticePitch,
+                        location[1] * 3**0.5 * latticePitch,
+                    )
                 elif self.r.core.geomType == GeomType.CARTESIAN:
-                    origin = (location[0]*latticePitch[0], location[1]*latticePitch[1])
+                    origin = (location[0] * latticePitch[0], location[1] * latticePitch[1])
                 else:
                     raise TypeError("Unsupported geometry type")
 
                 cellRegions.append(_buildCellRegion(component, origin=origin))
-            cell = openmc.Cell(name=component.getName(),
-                               fill=material,
-                               region=openmc.Union(cellRegions))
+            cell = openmc.Cell(
+                name=component.getName(), fill=material, region=openmc.Union(cellRegions)
+            )
         return cell
 
 
 def _buildComponentMaterial(component):
     """Build OpenMC material for ARMI component"""
-    if component.material.name=="Void":
+    if component.material.name == "Void":
         return None
     componentMaterial = openmc.Material(name=component.material.name)
-    componentMaterial.set_density("g/cm3", component.material.getProperty("pseudoDensity", Tc=component.temperatureInC))
+    componentMaterial.set_density(
+        "g/cm3", component.material.getProperty("pseudoDensity", Tc=component.temperatureInC)
+    )
 
     componentNuclides = component.getNuclides()
     componentNuclideDensities = component.getNuclideNumberDensities(componentNuclides)
@@ -1187,33 +664,53 @@
 
     for i, nuclideName in enumerate(componentNuclides):
         nuclide = nuclideBases.byName[nuclideName]
-        if nuclide.a>0:  # ignore lumped fission products and dummy nuclides for now
+        if nuclide.a > 0:  # ignore lumped fission products and dummy nuclides for now
             nuclideGNDSName = openmc.data.gnds_name(Z=nuclide.z, A=nuclide.a)
-            componentMaterial.add_nuclide(nuclideGNDSName, componentNuclideDensities[i]/totalComponentNuclideDensity, 'ao')
+            componentMaterial.add_nuclide(
+                nuclideGNDSName, componentNuclideDensities[i] / totalComponentNuclideDensity, "ao"
+            )
     return componentMaterial
 
 
-def _buildCellRegion(component, origin=(0.0,0.0), outsideBuffer=0.0):
+def _buildCellRegion(component, origin=(0.0, 0.0), outsideBuffer=0.0):
     """Build region based on shape"""
 
     # Circle
     if isinstance(component, basicShapes.Circle):
-        innerCylinder = openmc.ZCylinder(x0=origin[0], y0=origin[1], r=component.getDimension("id")/2)
-        outerCylinder = openmc.ZCylinder(x0=origin[0], y0=origin[1], r=component.getDimension("od")/2 + outsideBuffer)
+        innerCylinder = openmc.ZCylinder(
+            x0=origin[0], y0=origin[1], r=component.getDimension("id") / 2
+        )
+        outerCylinder = openmc.ZCylinder(
+            x0=origin[0], y0=origin[1], r=component.getDimension("od") / 2 + outsideBuffer
+        )
         region = +innerCylinder & -outerCylinder
         return region
 
     # Hexagon
     if isinstance(component, basicShapes.Hexagon):
-        innerHexPrism = openmc.model.hexagonal_prism(edge_length=component.getDimension("ip")/3**.5, orientation='x', origin=origin)
-        outerHexPrism = openmc.model.hexagonal_prism(edge_length=component.getDimension("op")/3**.5 + outsideBuffer, orientation='x', origin=origin)
+        innerHexPrism = openmc.model.hexagonal_prism(
+            edge_length=component.getDimension("ip") / 3**0.5, orientation="x", origin=origin
+        )
+        outerHexPrism = openmc.model.hexagonal_prism(
+            edge_length=component.getDimension("op") / 3**0.5 + outsideBuffer,
+            orientation="x",
+            origin=origin,
+        )
         region = ~innerHexPrism & outerHexPrism
         return region
 
     # Rectangle
     if isinstance(component, basicShapes.Rectangle):
-        innerRectPrism = openmc.model.rectangular_prism(width=component.getDimension("widthInner"), height=component.getDimension("lengthInner"), origin=origin) # Check that width/height aren't flipped
-        outerRectPrism = openmc.model.rectangular_prism(width=component.getDimension("widthOuter")+outsideBuffer, height=component.getDimension("lengthOuter")+outsideBuffer, origin=origin)
+        innerRectPrism = openmc.model.rectangular_prism(
+            width=component.getDimension("widthInner"),
+            height=component.getDimension("lengthInner"),
+            origin=origin,
+        )  # Check that width/height aren't flipped
+        outerRectPrism = openmc.model.rectangular_prism(
+            width=component.getDimension("widthOuter") + outsideBuffer,
+            height=component.getDimension("lengthOuter") + outsideBuffer,
+            origin=origin,
+        )
         region = ~innerRectPrism & outerRectPrism
         return region
 
@@ -1234,35 +731,34 @@
     raise NotImplementedError("Shape type not supported yet")
 
 
-def _blendHelixComponentsIntoCoolant(block, solventName='coolant'):
+def _blendHelixComponentsIntoCoolant(block, solventName="coolant"):
     """OpenMC doesn't support helixes, so blend them all into coolant"""
     helixComponentNames = []
     for component in block:
         if isinstance(component, complexShapes.Helix):
-            helixComponentNames.append(component.getName()) 
-    if len(helixComponentNames)>0:
-        block = MultipleComponentMerger(sourceBlock=block, soluteNames=helixComponentNames, solventName=solventName).convert()
+            helixComponentNames.append(component.getName())
+    if len(helixComponentNames) > 0:
+        block = MultipleComponentMerger(
+            sourceBlock=block, soluteNames=helixComponentNames, solventName=solventName
+        ).convert()
     return block
 
 
-=======
->>>>>>> 437a04ef
 def parseEnergyGroupStructure(energyGroupStructure):
     """Convert ARMI group structure to openmc group structure"""
     energyGroupStructure.append(0.0)
     energyGroupStructure.reverse()
-<<<<<<< HEAD
     return energyGroupStructure
 
 
 def buildRings(numRings, universe):
     """Assemble rings for use in openmc.HexLattice"""
     # Note: Need to rings.reverse() before assigning to lattice.universes. Not doing it here keeps indexing easy.
-    rings = [None]*numRings
+    rings = [None] * numRings
     rings[0] = [universe]
     ringLength = 6
     for i in range(1, numRings):
-        rings[i] = [universe]*ringLength
+        rings[i] = [universe] * ringLength
         ringLength += 6
     return rings
 
@@ -1272,32 +768,29 @@
     x = cartesianIndices[0]
     y = cartesianIndices[1]
 
-    if x*y>=0:
-        ring = abs(x)+abs(y)
-        if x>0 or y>0:
-            pos = 6*ring/6-x
-        elif x<0 or y<0:
-            pos = 6*ring*3/6+abs(y)
+    if x * y >= 0:
+        ring = abs(x) + abs(y)
+        if x > 0 or y > 0:
+            pos = 6 * ring / 6 - x
+        elif x < 0 or y < 0:
+            pos = 6 * ring * 3 / 6 + abs(y)
         else:
             pos = 0
 
-    elif x*y<0:
+    elif x * y < 0:
         ring = max([abs(x), abs(y)])
-        if abs(x)==ring:
-            if x<0:
-                pos = 6*ring*3/6-y
+        if abs(x) == ring:
+            if x < 0:
+                pos = 6 * ring * 3 / 6 - y
             else:
-                pos = 6*ring-abs(y)
-        else:
-            if y>0:
-                pos = 6*ring*1/6+abs(x)
+                pos = 6 * ring - abs(y)
+        else:
+            if y > 0:
+                pos = 6 * ring * 1 / 6 + abs(x)
             else:
-                pos = 6*ring*4/6+x
+                pos = 6 * ring * 4 / 6 + x
 
     # OpenMC's ring system starts at the top and goes clockwise
-    lenRing = max([ring*6, 1])
-    pos = (lenRing+ring-pos)%lenRing
-    return [ring, int(pos)]
-=======
-    return energyGroupStructure
->>>>>>> 437a04ef
+    lenRing = max([ring * 6, 1])
+    pos = (lenRing + ring - pos) % lenRing
+    return [ring, int(pos)]